#!/usr/bin/python3 -u

import os, sys
from datetime import datetime, timedelta
from pytz import timezone

import numpy as np
import pandas as pd
import tulipy as ti
import talib

import tda_gobot_helper


# Return the N-period simple moving average (SMA)
def get_sma(pricehistory=None, period=200, type='close', debug=False):

	if ( pricehistory == None ):
		return False

	ticker = ''
	try:
		ticker = pricehistory['symbol']
	except:
		pass

	# Put pricehistory data into a numpy array
	prices = []
	if ( type == 'close' ):
		for key in pricehistory['candles']:
			prices.append(float(key['close']))

	elif ( type == 'high' ):
		for key in pricehistory['candles']:
			prices.append(float(key['high']))

	elif ( type == 'low' ):
		for key in pricehistory['candles']:
			prices.append(float(key['low']))

	elif ( type == 'open' ):
		for key in pricehistory['candles']:
			prices.append(float(key['open']))

	elif ( type == 'volume' ):
		for key in pricehistory['candles']:
			prices.append(int(key['volume']))

	elif ( type == 'hl2' ):
		for key in pricehistory['candles']:
			prices.append( (float(key['high']) + float(key['low'])) / 2 )

	elif ( type == 'hlc3' ):
		for key in pricehistory['candles']:
			prices.append( (float(key['high']) + float(key['low']) + float(key['close'])) / 3 )

	elif ( type == 'ohlc4' ):
		for key in pricehistory['candles']:
			prices.append( (float(key['open']) + float(key['high']) + float(key['low']) + float(key['close'])) / 4 )

	prices = np.array( prices )

	# Get the N-day SMA
	sma = []
	try:
		sma = ti.sma(prices, period=period)

	except Exception as e:
		print('Caught Exception: get_sma(' + str(ticker) + '): ti.sma(): ' + str(e))
		return False

	if ( debug == True ):
		pd.set_option('display.max_rows', None)
		pd.set_option('display.max_columns', None)
		pd.set_option('display.width', None)
		pd.set_option('display.max_colwidth', None)
		print(sma)

	return sma


# Return the N-period exponential moving average (EMA)
def get_ema(pricehistory=None, period=50, type='close', debug=False):

	if ( pricehistory == None ):
		return False

	ticker = ''
	try:
		ticker = pricehistory['symbol']
	except:
		pass

	# Put pricehistory data into a numpy array
	prices = []
	if ( type == 'close' ):
		for key in pricehistory['candles']:
			prices.append(float(key['close']))

	elif ( type == 'high' ):
		for key in pricehistory['candles']:
			prices.append(float(key['high']))

	elif ( type == 'low' ):
		for key in pricehistory['candles']:
			prices.append(float(key['low']))

	elif ( type == 'open' ):
		for key in pricehistory['candles']:
			prices.append(float(key['open']))

	elif ( type == 'volume' ):
		for key in pricehistory['candles']:
			prices.append(int(key['volume']))

	elif ( type == 'hl2' ):
		for key in pricehistory['candles']:
			prices.append( (float(key['high']) + float(key['low'])) / 2 )

	elif ( type == 'hlc3' ):
		for key in pricehistory['candles']:
			prices.append( (float(key['high']) + float(key['low']) + float(key['close'])) / 3 )

	elif ( type == 'ohlc4' ):
		for key in pricehistory['candles']:
			prices.append( (float(key['open']) + float(key['high']) + float(key['low']) + float(key['close'])) / 4 )

	prices = np.array( prices )

	# Get the N-day EMA
	ema = []
	try:
		ema = ti.ema(prices, period=period)

	except Exception as e:
		print('Caught Exception: get_ema(' + str(ticker) + '): ti.ema(): ' + str(e))
		return False

	if ( debug == True ):
		pd.set_option('display.max_rows', None)
		pd.set_option('display.max_columns', None)
		pd.set_option('display.width', None)
		pd.set_option('display.max_colwidth', None)
		print(ema)

	return ema



# Generic function that returns the requested moving average.
# Most moving average functions take the same options (lookback period),
#  with one exception of vwma which needs volume and period.
#
# Supported input data types: close, high, low, open, volume, hl2, hlc3 (default), ohlc4
#
# Supported ma_types:
#	kama	= Kaufman Adaptive Moving Average (default)
#	dema	= Double Exponential Moving Average
# 	hma	= Hull Moving Average
#	tema	= Triple Exponential Moving Average
#	trima	= Triangular Moving Average
#	vwma	= Volume Weighted Moving Average
#	wma	= Weighted Moving Average
#	zlema	= Zero-Lag Exponential Moving Average
#
def get_alt_ma(pricehistory=None, period=50, ma_type='kama', type='hlc3', mama_fastlimit=0.5, mama_slowlimit=0.05, debug=False):

	if ( pricehistory == None ):
		return []

	ticker = ''
	try:
		ticker = pricehistory['symbol']
	except:
		pass

	# Put pricehistory data into a numpy array
	prices = []
	if ( type == 'close' ):
		for key in pricehistory['candles']:
			prices.append(float(key['close']))

	elif ( type == 'high' ):
		for key in pricehistory['candles']:
			prices.append(float(key['high']))

	elif ( type == 'low' ):
		for key in pricehistory['candles']:
			prices.append(float(key['low']))

	elif ( type == 'open' ):
		for key in pricehistory['candles']:
			prices.append(float(key['open']))

	elif ( type == 'volume' ):
		for key in pricehistory['candles']:
			prices.append(int(key['volume']))

	elif ( type == 'hl2' ):
		for key in pricehistory['candles']:
			prices.append( (float(key['high']) + float(key['low'])) / 2 )

	elif ( type == 'hlc3' ):
		for key in pricehistory['candles']:
			prices.append( (float(key['high']) + float(key['low']) + float(key['close'])) / 3 )

	elif ( type == 'ohlc4' ):
		for key in pricehistory['candles']:
			prices.append( (float(key['open']) + float(key['high']) + float(key['low']) + float(key['close'])) / 4 )

	prices = np.array( prices )

	# Genereate the requested moving average
	ma = []

	# Simple moving average
	if ( ma_type == 'sma' ):
		try:
			ma = ti.sma(prices, period=period)

		except Exception as e:
			print('Caught Exception: get_alt_ma(' + str(ticker) + '): ti.sma(): ' + str(e), file=sys.stderr)
			return False

	# Exponential moving average
	elif ( ma_type == 'ema' ):
		try:
			ma = ti.ema(prices, period=period)

		except Exception as e:
			print('Caught Exception: get_alt_ma(' + str(ticker) + '): ti.ema(): ' + str(e), file=sys.stderr)
			return False

	# Kaufman Adaptive Moving Average
	# The Kaufman Adaptive Moving Average tries to adjust its smoothing to match the current market condition
	# It adapts to a fast moving average when prices are moving steadily in one direction and a slow moving
	#   average when the market exhibits a lot of noise.
	elif ( ma_type == 'kama' ):
		try:
			ma = ti.kama(prices, period=period)

		except Exception as e:
			print('Caught Exception: get_alt_ma(' + str(ticker) + '): ti.kama(): ' + str(e), file=sys.stderr)
			return False

	# Double Exponential Moving Average
	# The Double Exponential Moving Average is similar to the Exponential Moving Average, but provides less lag
	elif ( ma_type == 'dema' ):
		try:
			ma = ti.dema(prices, period=period)

		except Exception as e:
			print('Caught Exception: get_alt_ma(' + str(ticker) + '): ti.dema(): ' + str(e), file=sys.stderr)
			return False

	# Hull Moving Average modifies Weighted Moving Average to greatly reduce lag
	elif ( ma_type == 'hma' ):
		try:
			ma = ti.hma(prices, period=period)

		except Exception as e:
			print('Caught Exception: get_alt_ma(' + str(ticker) + '): ti.hma(): ' + str(e), file=sys.stderr)
			return False

	# The Triple Exponential Moving Average is similar to the Exponential Moving Average or the Double Exponential
	#   Moving Average, but provides even less lag
	elif ( ma_type == 'tema' ):
		try:
			ma = ti.tema(prices, period=period)

		except Exception as e:
			print('Caught Exception: get_alt_ma(' + str(ticker) + '): ti.tema(): ' + str(e), file=sys.stderr)
			return False

	# The Triangular Moving Average is similar to the Simple Moving Average but instead places more weight on the
	#   middle portion of the smoothing period and less weight on the newest and oldest bars in the period
	elif ( ma_type == 'trima' ):
		try:
			ma = ti.trima(prices, period=period)

		except Exception as e:
			print('Caught Exception: get_alt_ma(' + str(ticker) + '): ti.trima(): ' + str(e), file=sys.stderr)
			return False

	# The Weighted Moving Average is similar to the Simple Moving Average but instead places more weight on more
	#   recent bars in the smoothing period and less weight on the oldest bars in the period
	elif ( ma_type == 'wma' ):
		try:
			ma = ti.wma(prices, period=period)

		except Exception as e:
			print('Caught Exception: get_alt_ma(' + str(ticker) + '): ti.wma(): ' + str(e), file=sys.stderr)
			return False

	# Zero-Lag Exponential Moving Average modifies a Exponential Moving Average to greatly reduce lag
	elif ( ma_type == 'zlema' ):
		try:
			ma = ti.zlema(prices, period=period)

		except Exception as e:
			print('Caught Exception: get_alt_ma(' + str(ticker) + '): ti.zlema(): ' + str(e), file=sys.stderr)
			return False

	# The Volume Weighted Moving Average is simalair to a Simple Moving Average, but it weights each bar by its volume
	elif ( ma_type == 'vwma' ):
		volume = []
		for key in pricehistory['candles']:
			# Note: in python the volume is essentially an "int" type, but ti.vwma expects 'float64_t' type
			#   for volume data instead of 'long'
			volume.append( float(key['volume']) )
		volume = np.array( volume )

		try:
			ma = ti.vwma(prices, volume, period=period)

		except Exception as e:
			print('Caught Exception: get_alt_ma(' + str(ticker) + '): ti.vwma(): ' + str(e), file=sys.stderr)
			return False

	# MESA Adaptive Moving Average (MAMA)
	# This option returns a tuple (mama, fama)
	elif ( ma_type == 'mama' ):
		mama = []
		fama = []
		try:
			mama, fama = talib.MAMA( prices, fastlimit=mama_fastlimit, slowlimit=mama_slowlimit )

		except Exception as e:
			print('Caught Exception: get_alt_ma(' + str(ticker) + '): talib.MAMA(): ' + str(e), file=sys.stderr)
			return False

		# Lengths of mama/fama are already the same as prices[] and pricehistory['candles']
		return mama, fama

	else:
		print('Error: unknown ma_type "' + str(ma_type) + '"', file=sys.stderr)
		return False

	# Normalize the size of the result to match the input size
	if ( len(ma) != len(pricehistory['candles']) ):
		tmp = []
		for i in range(0, len(pricehistory['candles']) - len(ma)):
			tmp.append(0)
		ma = tmp + list(ma)

	if ( debug == True ):
		pd.set_option('display.max_rows', None)
		pd.set_option('display.max_columns', None)
		pd.set_option('display.width', None)
		pd.set_option('display.max_colwidth', None)
		print(ma)

	return ma


# Use Tulipy to calculate the N-day historic volatility (default: 30-days)
def get_historic_volatility_ti(ticker=None, period=21, type='close', debug=False):

	days = period * 2 # Number of days to request from API.

	if ( ticker == None ):
		print('Error: get_historic_volatility(' + str(ticker) + '): ticker is empty', file=sys.stderr)
		return False, []

	try:
		assert mytimezone
	except:
		mytimezone = timezone("US/Eastern")

	end_date = datetime.now( mytimezone )
	start_date = end_date - timedelta( days=days )

	# Make sure start and end dates don't land on a weekend
	#  or outside market hours
	end_date = tda_gobot_helper.fix_timestamp(end_date)
	start_date = tda_gobot_helper.fix_timestamp(start_date)

	start_date = int( start_date.timestamp() * 1000 )
	end_date = int( end_date.timestamp() * 1000 )

	try:
		pricehistory, epochs = tda_gobot_helper.get_pricehistory(ticker, 'year', 'daily', '1', start_date=start_date, end_date=end_date)

	except Exception as e:
		print('Caught Exception: get_historic_volatility(' + str(ticker) + '): ' + str(e))

	if ( pricehistory == False ):
		print('Error: get_historic_volatility(' + str(ticker) + '): get_pricehistory() returned False', file=sys.stderr)
		return False, []

	if ( len(pricehistory['candles']) < period ):
		# Possibly this ticker is too new, not enough history
		print('Error: get_historic_volatility(' + str(ticker) + '): len(pricehistory) is less than period (' + str(len(pricehistory['candles'])) + ')')

	# Put pricehistory data into a numpy array
	prices = []
	if ( type == 'close' ):
		for key in pricehistory['candles']:
			prices.append(float(key['close']))

	elif ( type == 'high' ):
		for key in pricehistory['candles']:
			prices.append(float(key['high']))

	elif ( type == 'low' ):
		for key in pricehistory['candles']:
			prices.append(float(key['low']))

	elif ( type == 'open' ):
		for key in pricehistory['candles']:
			prices.append(float(key['open']))

	elif ( type == 'volume' ):
		for key in pricehistory['candles']:
			prices.append(float(key['volume']))

	elif ( type == 'hl2' ):
		for key in pricehistory['candles']:
			prices.append( (float(key['high']) + float(key['low'])) / 2 )

	elif ( type == 'hlc3' ):
		for key in pricehistory['candles']:
			prices.append( (float(key['high']) + float(key['low']) + float(key['close'])) / 3 )

	elif ( type == 'ohlc4' ):
		for key in pricehistory['candles']:
			prices.append( (float(key['open']) + float(key['high']) + float(key['low']) + float(key['close'])) / 4 )

	prices = np.array( prices )

	# Get the N-day historical volatility
	try:
		v = ti.volatility(prices, period=period)

	except Exception as e:
		print('Caught Exception: get_historic_volatility(' + str(ticker) + '): ti.volatility(): ' + str(e))
		return False, []

	if ( debug == True ):
		pd.set_option('display.max_rows', None)
		pd.set_option('display.max_columns', None)
		pd.set_option('display.width', None)
		pd.set_option('display.max_colwidth', None)
		print(ema)

	return tuple(v), pricehistory


def get_historic_volatility(ticker=None, period=21, type='close', debug=False):

	days = period	# Number of days to request from API.
	trade_days = 252

	if ( ticker == None ):
		print('Error: get_historic_volatility(' + str(ticker) + '): ticker is empty', file=sys.stderr)
		return False

	try:
		assert mytimezone
	except:
		mytimezone = timezone("US/Eastern")

	end_date = datetime.now( mytimezone )
	start_date = end_date - timedelta( days=days )

	# Make sure start and end dates don't land on a weekend
	#  or outside market hours
	end_date = tda_gobot_helper.fix_timestamp(end_date)
	start_date = tda_gobot_helper.fix_timestamp(start_date)

	start_date = int( start_date.timestamp() * 1000 )
	end_date = int( end_date.timestamp() * 1000 )

	try:
		pricehistory, epochs = tda_gobot_helper.get_pricehistory(ticker, 'day', 'minute', '1', start_date=start_date, end_date=end_date, needExtendedHoursData=True)

	except Exception as e:
		print('Caught Exception: get_historic_volatility(' + str(ticker) + '): ' + str(e))

	if ( pricehistory == False ):
		print('Error: get_historic_volatility(' + str(ticker) + '): get_pricehistory() returned False', file=sys.stderr)
		return False

	if ( len(pricehistory['candles']) < period ):
		# Possibly this ticker is too new, not enough history
		print('Warning: get_historic_volatility(' + str(ticker) + '): len(pricehistory) is less than period (' + str(len(pricehistory['candles'])) + ')')

	# Put pricehistory data into a numpy array
	prices = np.array([[1,1]])
	if ( type == 'close' ):
		for key in pricehistory['candles']:
			price = float(key['close'])
			prices = np.append( prices, [[float(key['datetime'])/1000, price ]], axis=0 )

	elif ( type == 'high' ):
		for key in pricehistory['candles']:
			price = float(key['high'])
			prices = np.append( prices, [[float(key['datetime'])/1000, price ]], axis=0 )

	elif ( type == 'low' ):
		for key in pricehistory['candles']:
			price = float(key['low'])
			prices = np.append( prices, [[float(key['datetime'])/1000, price ]], axis=0 )

	elif ( type == 'open' ):
		for key in pricehistory['candles']:
			price = float(key['open'])
			prices = np.append( prices, [[float(key['datetime'])/1000, price ]], axis=0 )

	elif ( type == 'hl2' ):
		for key in pricehistory['candles']:
			price = (float(key['high']) + float(key['low'])) / 2
			prices = np.append( prices, [[float(key['datetime'])/1000, price ]], axis=0 )

	elif ( type == 'hlc3' ):
		for key in pricehistory['candles']:
			price = (float(key['high']) + float(key['low']) + float(key['close'])) / 3
			prices = np.append( prices, [[float(key['datetime'])/1000, price ]], axis=0 )

	elif ( type == 'ohlc4' ):
		for key in pricehistory['candles']:
			price =  (float(key['open']) + float(key['high']) + float(key['low']) + float(key['close'])) / 4
			prices = np.append( prices, [[float(key['datetime'])/1000, price ]], axis=0 )

	# Remove the first value used to initialize np array
	prices = np.delete(prices, 0, axis=0)
	df = pd.DataFrame(data=prices, columns=['DateTime', 'Price'])

	posix_time = pd.to_datetime(df['DateTime'], unit='s')
	df.insert(0, "Date", posix_time)
	df.drop("DateTime", axis = 1, inplace = True)

	df = df.set_index(pd.DatetimeIndex(df['Date'].values))
	df.Date = df.Date.dt.tz_localize(tz='UTC').dt.tz_convert(tz=mytimezone)
	df.drop(columns=['Date'], axis=1, inplace=True)

	# Calculate daily logarithmic return
	df['returns'] = (np.log(df.Price / df.Price.shift(-1)))

	# Calculate daily standard deviation of returns
	daily_std = np.std(df.returns)

	# Annualized daily standard deviation
	volatility = daily_std * trade_days ** 0.5

	# This works too...
	#
	# Show the daily simple return
	# ( new_price / old_price ) - 1
	#returns = df.pct_change()

	# Create and show the annualized covariance matrix
	#cov_matrix_annual = returns.cov() * trade_days

	# Variance
	#weights = np.array([1.0])
	#variance = np.dot( weights.T, np.dot(cov_matrix_annual, weights))

	# Volatility (standard deviation)
	#volatility = np.sqrt(variance)

	return volatility


# Return the Average True Range (ATR) and Normalized Average True Range (NATR)
# https://www.investopedia.com/terms/a/atr.asp
def get_atr(pricehistory=None, period=14, debug=False):

	if ( pricehistory == None ):
		return False, []

	ticker = ''
	try:
		ticker = pricehistory['symbol']
	except:
		pass

	if ( len(pricehistory['candles']) < period ):
		# Possibly this ticker is too new, not enough history
		print( 'Warning: get_atr(' + str(ticker) + ', ' + str(period) + '): len(pricehistory) is less than period (' +
			str(len(pricehistory['candles'])) + ') - unable to calculate ATR/NATR')
		return False, []

	# Put pricehistory data into a numpy array
	high = []
	low = []
	close = []
	for key in pricehistory['candles']:
		high.append( float(key['high']) )
		low.append( float(key['low']) )
		close.append( float(key['close']) )

	high = np.array( high )
	low = np.array( low )
	close = np.array( close )

	# Get the N-day ATR / NATR
	atr = []
	natr = []
	try:
		atr = ti.atr(high, low, close, period=period)
		#atr = talib.ATR(high, low, close, timeperiod=period)
		#atr = np.nan_to_num(atr, copy=True)

	except Exception as e:
		print('Caught Exception: get_atr(' + str(ticker) + '): ti.atr(): ' + str(e))
		return False, []

	try:
		natr = ti.natr(high, low, close, period=period)

	except Exception as e:
		print('Caught Exception: get_atr(' + str(ticker) + '): ti.natr(): ' + str(e))
		return False, []

	if ( debug == True ):
		pd.set_option('display.max_rows', None)
		pd.set_option('display.max_columns', None)
		pd.set_option('display.width', None)
		pd.set_option('display.max_colwidth', None)
		print(atr)
		print(natr)

	return atr, natr


# Return the Average Directional Index (ADX), as well as the negative directional indicator (-DI)
#  and the positive directional indicator (+DI).
#
# If the +DI line crosses above the -DI line and the ADX is above 20, or ideally above 25,
#  then that is a potential signal to buy.
#
# https://www.investopedia.com/terms/a/adx.asp
# https://tulipindicators.org/di
# https://tulipindicators.org/adx
# https://tulipindicators.org/aroon
def get_adx(pricehistory=None, period=14, debug=False):

	if ( pricehistory == None ):
		return False, [], []

	ticker = ''
	try:
		ticker = pricehistory['symbol']
	except:
		pass

	if ( len(pricehistory['candles']) < period ):
		# Possibly this ticker is too new, not enough history
		print( 'Warning: get_adx(' + str(ticker) + ', ' + str(period) + '): len(pricehistory) is less than period (' +
			str(len(pricehistory['candles'])) + ') - unable to calculate ADX/-DI/+DI')
		return False, [], []

	# Put pricehistory data into a numpy array
	high = []
	low = []
	close = []
	try:
		for key in pricehistory['candles']:
			high.append( float(key['high']) )
			low.append( float(key['low']) )
			close.append( float(key['close']) )

	except Exception as e:
		print('Caught Exception: get_adx(' + str(ticker) + '): while populating numpy arrays: ' + str(e))
		return False, [], []

	high = np.array( high )
	low = np.array( low )
	close = np.array( close )

	# Get the N-day ADX / -DI / +DI
	adx = []
	plus_di = []
	minus_di = []
	try:
		adx = ti.adx(high, low, close, period=period)

	except Exception as e:
		print('Caught Exception: get_adx(' + str(ticker) + '): ti.adx(): ' + str(e))
		return False, [], []

	try:
		plus_di, minus_di = ti.di(high, low, close, period=period)

	except Exception as e:
		print('Caught Exception: get_adx(' + str(ticker) + '): ti.di(): ' + str(e))
		return False, [], []

	if ( debug == True ):
		pd.set_option('display.max_rows', None)
		pd.set_option('display.max_columns', None)
		pd.set_option('display.width', None)
		pd.set_option('display.max_colwidth', None)
		print(adx)
		print(plus_di)
		print(minus_di)

	return tuple(adx), tuple(plus_di), tuple(minus_di)


# Volume Price Trend
# VPT = Previous VPT + Volume x (Today’s Close – Previous Close) / Previous Close
def get_vpt(pricehistory=None, period=128, debug=False):

	if ( pricehistory == None ):
		return False, []

	ticker = ''
	try:
		ticker = pricehistory['symbol']
	except:
		pass

	if ( len(pricehistory['candles']) < period ):
		# Possibly this ticker is too new, not enough history
		print( 'Warning: get_vpt(' + str(ticker) + ', ' + str(period) + '): len(pricehistory) is less than period (' +
			str(len(pricehistory['candles'])) + ') - unable to calculate VPT')
		return False, []

	vpt = []
	vpt_sum = 0
	for idx,key in enumerate(pricehistory['candles']):
		if ( idx == 0 ):
			vpt.append(0)
			continue

		cur_volume = float( pricehistory['candles'][idx]['volume'] )
		cur_close = float( pricehistory['candles'][idx]['close'] )
		prev_close = float( pricehistory['candles'][idx-1]['close'] )

		# Avoid division by 0 errors
		if ( prev_close == 0 ):
			prev_close = cur_close

		vpt_sum = vpt_sum + ( cur_volume * ((cur_close - prev_close) / prev_close) )
		vpt.append(vpt_sum)

	# Get the vpt signal line
	vpt = np.array( vpt )
	vpt_sma = []
	try:
		vpt_sma = ti.sma(vpt, period=period)

	except Exception as e:
		print('Caught Exception: get_vpt(' + str(ticker) + '): ti.sma(): ' + str(e))
		return False, []

	return vpt, vpt_sma


# Return the Aroon Oscillator value
# https://tulipindicators.org/aroon
def get_aroon_osc(pricehistory=None, period=25, debug=False):

	if ( pricehistory == None ):
		return False

	ticker = ''
	try:
		ticker = pricehistory['symbol']
	except:
		pass

	if ( len(pricehistory['candles']) < period ):
		# Possibly this ticker is too new, not enough history
		print( 'Warning: get_aroon_osc(' + str(ticker) + ', ' + str(period) + '): len(pricehistory) is less than period (' +
			str(len(pricehistory['candles'])) + ') - unable to calculate the aroon oscillator')
		return False

	# Put pricehistory data into a numpy array
	high = []
	low = []
	try:
		for key in pricehistory['candles']:
			high.append( float(key['high']) )
			low.append( float(key['low']) )

	except Exception as e:
		print('Caught Exception: get_aroon_osc(' + str(ticker) + '): while populating numpy arrays: ' + str(e))
		return False

	high = np.array( high )
	low = np.array( low )

	# Get the N-day ADX / -DI / +DI
	aroonosc = []
	try:
		aroonosc = ti.aroonosc(high, low, period=period)

	except Exception as e:
		print('Caught Exception: get_aroon_osc(' + str(ticker) + '): ti.aroonosc(): ' + str(e))
		return False

	if ( debug == True ):
		pd.set_option('display.max_rows', None)
		pd.set_option('display.max_columns', None)
		pd.set_option('display.width', None)
		pd.set_option('display.max_colwidth', None)
		print(aroonosc)

	return tuple(aroonosc)


# Return numpy array of RSI (Relative Strength Index) values for a given price history.
# Reference: https://tulipindicators.org/rsi
# 'pricehistory' should be a data list obtained from get_pricehistory()
# Supports the following calculation types:
#   close	[default]
#   high
#   low
#   open
#   volume
#   hl2		[(H+L) / 2]
#   hlc3	[(H+L+C) / 3]
#   ohlc4	[(O+H+L+C) / 4]
def get_rsi(pricehistory=None, rsi_period=14, type='close', debug=False):

	if ( pricehistory == None ):
		print('Error: get_rsi(' + str(ticker) + '): pricehistory is empty', file=sys.stderr)
		return False

	ticker = ''
	try:
		ticker = pricehistory['symbol']
	except:
		pass

	prices = []
	if ( type == 'close' ):
		for key in pricehistory['candles']:
			prices.append(float(key['close']))

	elif ( type == 'high' ):
		for key in pricehistory['candles']:
			prices.append(float(key['high']))

	elif ( type == 'low' ):
		for key in pricehistory['candles']:
			prices.append(float(key['low']))

	elif ( type == 'open' ):
		for key in pricehistory['candles']:
			prices.append(float(key['open']))

	elif ( type == 'volume' ):
		for key in pricehistory['candles']:
			prices.append(float(key['volume']))

	elif ( type == 'hl2' ):
		for key in pricehistory['candles']:
			prices.append( (float(key['high']) + float(key['low'])) / 2 )

	elif ( type == 'hlc3' ):
		for key in pricehistory['candles']:
			prices.append( (float(key['high']) + float(key['low']) + float(key['close'])) / 3 )

	elif ( type == 'ohlc4' ):
		for key in pricehistory['candles']:
			prices.append( (float(key['open']) + float(key['high']) + float(key['low']) + float(key['close'])) / 4 )

	else:
		# Undefined type
		print('Error: get_rsi(' + str(ticker) + '): Undefined type "' + str(type) + '"', file=sys.stderr)
		return False

	if ( len(prices) < rsi_period ):
		# Something is wrong with the data we got back from tda.get_price_history()
		print('Error: get_rsi(' + str(ticker) + '): len(prices) is less than rsi_period - is this a new stock ticker?', file=sys.stderr)
		return False

	# Calculate the RSI for the entire numpy array
	try:
		pricehistory = np.array( prices )
		rsi = ti.rsi( pricehistory, period=rsi_period )

	except Exception as e:
		print('Caught Exception: get_rsi(' + str(ticker) + '): ' + str(e))
		return False

	return rsi


# Return array of MFI (Money Flow Index) values for a given price/volume history.
# Reference: https://tulipindicators.org/mfi
# 'pricehistory' should be a data list obtained from get_pricehistory()
# By default MFI takes as input the high, low, close and volume of each candle
def get_mfi(pricehistory=None, period=14, debug=False):

	if ( pricehistory == None ):
		print('Error: get_mfi(' + str(ticker) + '): pricehistory is empty', file=sys.stderr)
		return False

	ticker = ''
	try:
		ticker = pricehistory['symbol']
	except:
		pass

	high	= []
	low	= []
	close	= []
	volume	= []
	for key in pricehistory['candles']:
		high.append(	float(key['high'])	)
		low.append(	float(key['low'])	)
		close.append(	float(key['close'])	)
		volume.append(	float(key['volume'])	)

	if ( len(high) < period ):
		# Something is wrong with the data we got back from tda.get_price_history()
		print('Error: get_mfi(' + str(ticker) + '): len(prices) is less than period - is this a new stock ticker?', file=sys.stderr)
		return False

	try:
		high	= np.array( high )
		low	= np.array( low )
		close	= np.array( close )
		volume	= np.array( volume )

	except Exception as e:
		print('Caught Exception: get_mfi(' + str(ticker) + ') while generating numpy arrays: ' + str(e))
		return False

	# Calculate the MFI
	try:
		mfi = ti.mfi( high, low, close, volume, period=period )

	except Exception as e:
		print('Caught Exception: get_mfi(' + str(ticker) + '): ' + str(e))
		return False

	return mfi


# Return numpy array of Stochastic RSI values for a given price history.
# Reference: https://tulipindicators.org/stochrsi
# 'pricehistory' should be a data list obtained from get_pricehistory()
def get_stochrsi(pricehistory=None, rsi_period=14, stochrsi_period=128, type='close', rsi_d_period=3, rsi_k_period=128, slow_period=3, debug=False):

	ticker = ''
	try:
		ticker = pricehistory['symbol']
	except:
		pass

	if ( pricehistory == None ):
		print('Error: get_stochrsi(' + str(ticker) + '): pricehistory is empty', file=sys.stderr)
		return False, [], []

	prices = []
	if ( type == 'close' ):
		for key in pricehistory['candles']:
			prices.append(float(key['close']))

	elif ( type == 'high' ):
		for key in pricehistory['candles']:
			prices.append(float(key['high']))

	elif ( type == 'low' ):
		for key in pricehistory['candles']:
			prices.append(float(key['low']))

	elif ( type == 'open' ):
		for key in pricehistory['candles']:
			prices.append(float(key['open']))

	elif ( type == 'volume' ):
		for key in pricehistory['candles']:
			prices.append(float(key['volume']))

	elif ( type == 'hl2' ):
		for key in pricehistory['candles']:
			prices.append( (float(key['high']) + float(key['low'])) / 2 )

	elif ( type == 'hlc3' ):
		for key in pricehistory['candles']:
			prices.append( (float(key['high']) + float(key['low']) + float(key['close'])) / 3 )

	elif ( type == 'ohlc4' ):
		for key in pricehistory['candles']:
			prices.append( (float(key['open']) + float(key['high']) + float(key['low']) + float(key['close'])) / 4 )

	else:
		# Undefined type
		print('Error: get_stochrsi(' + str(ticker) + '): Undefined type "' + str(type) + '"', file=sys.stderr)
		return False, [], []

	if ( len(prices) < stochrsi_period * 2 ):
		# Something is wrong with the data we got back from tda.get_price_history()
		print('Warning: get_stochrsi(' + str(ticker) + '): len(pricehistory) is less than stochrsi_period - is this a new stock ticker?', file=sys.stderr)

	prices = np.array( prices )

	# ti.stochrsi
	try:
		stochrsi = ti.stochrsi( prices, period=rsi_period )

	except Exception as e:
		print( 'Caught Exception: get_stochrsi(' + str(ticker) + '): ti.stochrsi(): ' + str(e) + ', len(pricehistory)=' + str(len(pricehistory['candles'])) )
		return False, [], []

	# ti.rsi + ti.stoch
	# Use ti.stoch() to get k and d values
	#   K measures the strength of the current move relative to the range of the previous n-periods
	#   D is a simple moving average of the K
	k = []
	d = []
	try:
		#rsi = ti.rsi( prices, period=stochrsi_period )
		rsi = talib.RSI( prices, timeperiod=stochrsi_period )
		rsi[np.isnan(rsi)] = 0

		k, d = ti.stoch( rsi, rsi, rsi, rsi_k_period, slow_period, rsi_d_period )
		#k, d = talib.STOCH( rsi, rsi, rsi, fastk_period=rsi_k_period, slowk_period=slow_period, slowk_matype=0, slowd_period=rsi_d_period, slowd_matype=0 )

	except Exception as e:
		print( 'Caught Exception: get_stochrsi(' + str(ticker) + '): ti.stoch(): ' + str(e) + ', len(pricehistory)=' + str(len(pricehistory['candles'])) )
		return False, [], []

	return stochrsi, k, d


# Return numpy array of Stochastic RSI values for a given price history.
# Reference: https://tulipindicators.org/stochrsi
# 'pricehistory' should be a data list obtained from get_pricehistory()
def get_stochmfi(pricehistory=None, mfi_period=14, mfi_k_period=128, mfi_d_period=3, slow_period=3, debug=False):

	ticker = ''
	try:
		ticker = pricehistory['symbol']
	except:
		pass

	if ( pricehistory == None ):
		print('Error: get_stochmfi(' + str(ticker) + '): pricehistory is empty', file=sys.stderr)
		return False, []

	# get_mfi + ti.stoch
	# Use ti.stoch() to get k and d values
	#   K measures the strength of the current move relative to the range of the previous n-periods
	#   D is a simple moving average of the K
	mfi = []
	mfi_k = []
	mfi_d = []
	try:
		mfi = get_mfi(pricehistory, period=mfi_period)
		mfi_k, mfi_d = ti.stoch( mfi, mfi, mfi, mfi_k_period, slow_period, mfi_d_period )

	except Exception as e:
		print( 'Caught Exception: get_stochmfi(' + str(ticker) + '): ti.stoch(): ' + str(e) + ', len(pricehistory)=' + str(len(pricehistory['candles'])) )
		return False, []

	return mfi_k, mfi_d


# Return numpy array of Stochastic Oscillator values for a given price history.
# Reference: https://tulipindicators.org/stoch
# 'pricehistory' should be a data list obtained from get_pricehistory()
#
# K measures the strength of the current move relative to the range of the previous n-periods
# D is a simple moving average of the K
def get_stoch_oscillator(pricehistory=None, type=None, k_period=14, d_period=3, slow_period=1, debug=False):

	if ( pricehistory == None ):
		print('Error: get_stoch_oscillator(' + str(ticker) + '): pricehistory is empty', file=sys.stderr)
		return False, []

	ticker = ''
	try:
		ticker = pricehistory['symbol']
	except:
		pass

	if ( type == None ):
		high = []
		low = []
		close = []
		for key in pricehistory['candles']:
			high.append(float(key['high']))
			low.append(float(key['low']))
			close.append(float(key['close']))

	elif ( type == 'hlc3' ):
		high = []
		low = []
		close = []
		for key in pricehistory['candles']:
			close.append( (float(key['high']) + float(key['low']) + float(key['close'])) / 3 )
		high = low = close

	elif ( type == 'hlc4' ):
		high = []
		low = []
		close = []
		for key in pricehistory['candles']:
			close.append( (float(key['open']) + float(key['high']) + float(key['low']) + float(key['close'])) / 4 )
		high = low = close

	else:
		# Undefined type
		print('Error: get_stoch_oscillator(' + str(ticker) + '): Undefined type "' + str(type) + '"', file=sys.stderr)
		return False, []

	try:
		high = np.array( high )
		low = np.array( low )
		close = np.array( close )
		fastk, fastd = ti.stoch( high, low, close, k_period, slow_period, d_period )

	except Exception as e:
		print('Caught Exception: get_stoch_oscillator(' + str(ticker) + '): ' + str(e))
		return False, []

	return fastk, fastd


# Takes the pricehistory and returns a pandas dataframe with the VWAP
# Example:
#   data, epochs = tda_gobot_helper.get_pricehistory(stock, 'day', 'minute', '1', 1, needExtendedHoursData=True, debug=False)
#   tda_gobot_helper.get_vwap(data)
#
# I'm honestly not sure I'm doing this right :)
#
#  1) Calculate the Typical Price for the period. [(High + Low + Close)/3)]
#  2) Multiply the Typical Price by the period Volume (Typical Price x Volume)
#  3) Create a Cumulative Total of Typical Price. Cumulative(Typical Price x Volume)
#  4) Create a Cumulative Total of Volume. Cumulative(Volume)
#  5) Divide the Cumulative Totals
#
#  VWAP = Cumulative(Typical Price x Volume) / Cumulative(Volume)
#
# day - since vwap is a daily indicator, by default we start the calculation on the current
#	day and skip any pricehistory candles before it. When backtesting historic data, 'day'
#	should be a date string (2021-05-21).
# end_timestamp = the last timestamp of the day, used for backtesting historic data.
# use_bands = calculate the stddev bands if desired. In some cases these are not needed and
#	skipping this step saves time.
# num_stddev = the standard deviation to use for the bands
def get_vwap(pricehistory=None, day='today', end_timestamp=None, use_bands=True, num_stddev=2, debug=False):

	if ( pricehistory == None ):
		return False, [], []

	ticker = ''
	try:
		ticker = pricehistory['symbol']
	except:
		pass

	try:
		assert mytimezone
	except:
		mytimezone = timezone("US/Eastern")

	if ( day != None ):
		if ( day == 'today' ):
			today = datetime.now(mytimezone).strftime('%Y-%m-%d')
		else:
			today = day # must be in %Y-%m-%d format or we'll choke later

		day_start = datetime.strptime(str(today) + ' 01:00:00', '%Y-%m-%d %H:%M:%S')
		day_start = mytimezone.localize(day_start)
		day_start = int( day_start.timestamp() * 1000 )

	# Calculate VWAP
	prices = np.array([[1,1,1]])
	for key in pricehistory['candles']:
		if ( day != None and float(key['datetime']) < day_start ):
			continue

		price = ( float(key['high']) + float(key['low']) + float(key['close']) ) / 3
		prices = np.append( prices, [[float(key['datetime']), price, float(key['volume'])]], axis=0 )

		if ( end_timestamp != None ):
			if ( float(key['datetime']) >= float(end_timestamp) ):
				break

	# Remove the first value used to initialize np array
	prices = np.delete(prices, 0, axis=0)

	columns = ['DateTime', 'AvgPrice', 'Volume']
	df = pd.DataFrame(data=prices, columns=columns)
	q = df.Volume.values
	p = df.AvgPrice.values

	# Check for 0 values in q (volume), which would mess up our vwap calculation below
	for idx,val in enumerate(q):
		if ( val == 0 ):
			q[idx] = 1
	for idx,val in enumerate(p):
		if ( val == 0 or str(val) == '.0' ):
			p[idx] = p[-5] # arbitrary price value

	# vwap = Cumulative(Typical Price x Volume) / Cumulative(Volume)
	try:
		vwap = df.assign(vwap=(p * q).cumsum() / q.cumsum())

	except Exception as e:
		print('Caught exception: get_vwap(' + str(ticker) + '): ' + str(e), file=sys.stderr)
		return False, [], []

	vwap = vwap['vwap'].to_numpy()
	if ( use_bands == False ):
		return vwap, [], []

	# Calculate the standard deviation for each bar and the upper/lower bands
	vwap_up = []
	vwap_down = []
	vwap_sum = float(0)
	vwap_stddev_cumsum = float(0)

	for idx,val in enumerate(vwap):
		vwap_sum += val
		vwap_avg = vwap_sum / (idx + 1)
		vwap_stddev_cumsum += (val - vwap_avg) ** 2

		stdev = np.sqrt( vwap_stddev_cumsum / (idx + 1) )

		vwap_up.append( val + stdev * num_stddev )
		vwap_down.append( val - stdev * num_stddev )

	if ( debug == True ):
		idx = 0
		for key in pricehistory['candles']:
			if ( day == True and float(key['datetime']) < day_start ):
				continue

			date = datetime.fromtimestamp(float(key['datetime'])/1000, tz=mytimezone).strftime('%Y-%m-%d %H:%M:%S.%f')
			print( 'Date: ' + str(date) +
				', VWAP: ' + str(vwap[idx]) +
				', VWAP_UP: ' + str(vwap_up[idx]) +
				', VWAP_DOWN: ' + str(vwap_down[idx]) )

			idx += 1

	return vwap, vwap_up, vwap_down


# Calculate Bollinger Bands
def get_bbands(pricehistory=None, type='hlc3', period=20, stddev=2, matype=0, debug=False):

	ticker = ''
	try:
		ticker = pricehistory['symbol']
	except:
		pass

	if ( pricehistory == None ):
		print('Error: get_bbands(' + str(ticker) + '): pricehistory is empty', file=sys.stderr)
		return False, [], []

	prices = []
	if ( type == 'close' ):
		for key in pricehistory['candles']:
			prices.append(float(key['close']))

	elif ( type == 'high' ):
		for key in pricehistory['candles']:
			prices.append(float(key['high']))

	elif ( type == 'low' ):
		for key in pricehistory['candles']:
			prices.append(float(key['low']))

	elif ( type == 'open' ):
		for key in pricehistory['candles']:
			prices.append(float(key['open']))

	elif ( type == 'volume' ):
		for key in pricehistory['candles']:
			prices.append(float(key['volume']))

	elif ( type == 'hl2' ):
		for key in pricehistory['candles']:
			prices.append( (float(key['high']) + float(key['low'])) / 2 )

	elif ( type == 'hlc3' ):
		for key in pricehistory['candles']:
			prices.append( (float(key['high']) + float(key['low']) + float(key['close'])) / 3 )

	elif ( type == 'ohlc4' ):
		for key in pricehistory['candles']:
			prices.append( (float(key['open']) + float(key['high']) + float(key['low']) + float(key['close'])) / 4 )

	else:
		# Undefined type
		print('Error: get_bbands(' + str(ticker) + '): Undefined type "' + str(type) + '"', file=sys.stderr)
		return False, [], []

	if ( len(prices) < period ):
		# Something is wrong with the data we got back from tda.get_price_history()
		print('Warning: get_bbands(' + str(ticker) + '): len(pricehistory) is less than period - is this a new stock ticker?', file=sys.stderr)

	# ti.bbands
	bbands_lower	= []
	bbands_middle	= []
	bbands_upper	= []
	try:
		#prices = np.array( prices )
		#bbands_lower, bbands_middle, bbands_upper = ti.bbands(prices, period, stddev)

		df = pd.DataFrame(data=prices, columns = ['prices'])
		bbands_upper, bbands_middle, bbands_lower = talib.BBANDS(df['prices'], timeperiod=period, nbdevup=stddev, nbdevdn=stddev, matype=matype)

	except Exception as e:
		print( 'Caught Exception: get_bbands(' + str(ticker) + '): ti.bbands(): ' + str(e) + ', len(pricehistory)=' + str(len(pricehistory['candles'])) )
		return False, [], []

	# Normalize the size of bbands_*[] to match the input size
	bbands_lower	= list( bbands_lower.fillna(0).values )
	bbands_middle	= list( bbands_middle.fillna(0).values )
	bbands_upper	= list( bbands_upper.fillna(0).values )

	# Tulipy:
	#tmp = []
	#for i in range(0, period - 1):
	#	tmp.append(0)
	#
	#bbands_lower	= tmp + list(bbands_lower)
	#bbands_middle	= tmp + list(bbands_middle)
	#bbands_upper	= tmp + list(bbands_upper)

	return bbands_lower, bbands_middle, bbands_upper


# Calculate the Keltner channel upper, middle and lower lines
def get_kchannels(pricehistory=None, type='hlc3', period=20, matype='ema', atr_period=None, atr_multiplier=1.5, debug=False):

	ticker = ''
	try:
		ticker = pricehistory['symbol']
	except:
		pass

	if ( pricehistory == None ):
		print('Error: get_kchannels(' + str(ticker) + '): pricehistory is empty', file=sys.stderr)
		return False, [], []

	if ( atr_period == None ):
		atr_period = period

	# Keltner Channel Middle Line	= MA
	# Keltner Channel Upper Band	= MA+2∗ATR
	# Keltner Channel Lower Band	= MA−2∗ATR
	ma	= []
	fama	= []
	atr	= []
	natr	= []
	try:
		if ( matype == 'mama' ):
			ma, fama = get_alt_ma(pricehistory=pricehistory, period=period, ma_type=matype, type=type)
		else:
			ma = get_alt_ma(pricehistory=pricehistory, period=period, ma_type=matype, type=type)

	except Exception as e:
		print('Error: get_kchannel(' + str(ticker) + '): unable to calculate EMA: ' + str(e))
		return False, [], []

	try:
		atr, natr = get_atr( pricehistory, period=atr_period )

	except Exception as e:
		print('Error: get_kchannel(' + str(ticker) + '): unable to calculate ATR: ' + str(e))
		return False, [], []

	# Normalize the size of ma[] and atr[] to match the input size
	tmp = []
	for i in range(0, atr_period - 1):
		tmp.append(0)
	atr = tmp + list(atr)

	tmp = []
	for i in range(0, len(pricehistory['candles']) - len(ma)):
		tmp.append(0)
	ma = tmp + list(ma)

	# Calculate the upper/lower values
	kchannel_mid	= ma
	kchannel_upper	= []
	kchannel_lower	= []
	for idx in range(0, len(ma)):
		kchannel_upper.append(ma[idx] + (atr[idx] * atr_multiplier) )
		kchannel_lower.append(ma[idx] - (atr[idx] * atr_multiplier) )

	return kchannel_lower, kchannel_mid, kchannel_upper


# Get MACD
def get_macd(pricehistory=None, short_period=12, long_period=26, signal_period=9, debug=False):

	if ( pricehistory == None ):
		return False, [], []

	ticker = ''
	try:
		ticker = pricehistory['symbol']
	except:
		pass

	if ( len(pricehistory['candles']) < short_period ):
		# Possibly this ticker is too new, not enough history
		print( 'Warning: get_macd(' + str(ticker) + ', ' + str(period) + '): len(pricehistory) is less than short_period (' +
			str(len(pricehistory['candles'])) + ') - unable to calculate MACD')
		return False, [], []

	# Put pricehistory close prices into a numpy array
	prices = []
	try:
		for key in pricehistory['candles']:
			prices.append( float(key['close']) )

		prices = np.array( prices )

	except Exception as e:
		print('Caught Exception: get_macd(' + str(ticker) + '): ' + str(e))
		return False, [], []

	# Calculate the macd, macd_signal and histogram
	try:
		macd, macd_signal, macd_histogram = ti.macd(prices, short_period, long_period, signal_period)

	except Exception as e:
		print('Caught Exception: get_macd(' + str(ticker) + '): ti.macd(): ' + str(e))
		return False, [], []

	if ( debug == True ):
		print(macd)
		print(macd_signal)
		print(macd_histogram)

	return macd, macd_signal, macd_histogram


# Choppiness Index
def get_chop_index(pricehistory=None, period=20, debug=False):

	if ( pricehistory == None ):
		return False

	ticker = ''
	try:
		ticker = pricehistory['symbol']
	except:
		pass

	# Put pricehistory data into a numpy array
	high = []
	low = []
	for key in pricehistory['candles']:
		high.append( float(key['high']) )
		low.append( float(key['low']) )

	high = np.array( high )
	low = np.array( low )

	# Get ATR
	atr = []
	natr = []
	try:
		atr, natr = get_atr(pricehistory, period=period)

	except Exception as e:
		print('Caught Exception: get_chop_index(' + str(ticker) + '): ' + str(e))
		return False

	# Initialize all the arrays we'll need
	atr = np.array(atr)
	atr_sum = np.array(atr)
	atr_ratio = np.array(atr)
	high_low_range = np.array(atr)
	chop = np.array(atr)

	# Calculate the sum of ATR values
	for i in range(len(atr)):
		atr_sum[i] = atr[i - period + 1:i + 1].sum()

	# Calculate the high/low range
	for i in range(len(high)):
		try:
			high_low_range[i] = max(high[i - period + 1:i + 1], default=0) - min(low[i - period + 1:i + 1], default=0)
		except:
			pass

	# Calculate the ATR/range ratio
	with np.errstate( divide='ignore', invalid='ignore' ):
		atr_ratio[:] = atr_sum[:] / high_low_range[:]

	atr_ratio[np.isnan(atr_ratio)] = -1

	# Calculate the Choppiness Index
	for i in range(len(atr_ratio)):
		if ( atr_ratio[i] == 0 or atr_ratio[i] == -1 ):
			continue
		chop[i] = 100 * np.log(atr_ratio[i]) * (1 / np.log(period))

	return list(chop)


# Supertrend index
def get_supertrend(pricehistory=None, multiplier=3, atr_period=128):

	if ( pricehistory == None ):
		return False

	ticker = ''
	try:
		ticker = pricehistory['symbol']
	except:
		pass

	atr	= []
	natr	= []
	try:
		atr, natr = get_atr(pricehistory=pricehistory, period=atr_period)

	except Exception as e:
		print('Caught exception: get_supertrend(' + str(ticker) + '): ' + str(e))
		return False

	# Ensure length of atr[] matches length of pricehistory['candles']
	atr = list(atr)
	filler = len(pricehistory['candles']) - len(atr)
	for i in range(filler):
		atr.insert(0,0)

	# Calculate the initial upper/lower bands
	avg_price	= 0
	upper_band	= []
	lower_band	= []
	for i in range(0, len(pricehistory['candles'])):
		cur_high = float( pricehistory['candles'][i]['high'] )
		cur_low = float( pricehistory['candles'][i]['low'] )

		# Average Price
		avg_price = (cur_high + cur_low) / 2

		# Basic Upper Band
		upper_band.append( avg_price + (multiplier * atr[i]) )

		# Lower Band
		lower_band.append( avg_price - (multiplier * atr[i]) )

	# Final Upper Band
	final_upper = []
	for i in range(0, len(pricehistory['candles'])):
		prev_close = float( pricehistory['candles'][i-1]['close'] )

		if ( i == 0 ):
			final_upper.append(0)

		else:
			if ( upper_band[i] < final_upper[i-1] or prev_close > final_upper[i-1] ):
				final_upper.append( upper_band[i] )

			else:
				final_upper.append( final_upper[i-1] )

	# Final Lower Band
	final_lower = []
	for i in range(0, len(pricehistory['candles'])):
		prev_close = float( pricehistory['candles'][i-1]['close'] )

		if ( i == 0 ):
			final_lower.append(0)

		else:
			if ( lower_band[i] > final_lower[i-1] or prev_close < final_lower[i-1] ):
				final_lower.append(lower_band[i])

			else:
				final_lower.append(final_lower[i-1])

	# SuperTrend
	supertrend = []
	for i in range(0, len(pricehistory['candles'])):
		cur_close = float( pricehistory['candles'][i]['close'] )

		if ( i == 0 ):
			supertrend.append(0)

		elif ( supertrend[i-1] == final_upper[i-1] and cur_close <= final_upper[i] ):
			supertrend.append(final_upper[i])

		elif ( supertrend[i-1] == final_upper[i-1] and cur_close > final_upper[i] ):
			supertrend.append(final_lower[i])

		elif ( supertrend[i-1] == final_lower[i-1] and cur_close >= final_lower[i] ):
			supertrend.append(final_lower[i])

		elif ( supertrend[i-1] == final_lower[i-1] and cur_close < final_lower[i] ):
			 supertrend.append(final_upper[i])


	return supertrend


# Return the key levels for a stock
# Preferably uses weekly candle data for pricehistory
# If filter=True, we use ATR to help filter the data and remove key levels that are
#   within one ATR from eachother
# If plot=True we will attempt to plot the keylevels as candles
def get_keylevels(pricehistory=None, atr_period=14, filter=True, plot=False, debug=False):

	if ( pricehistory == None ):
		return False, []

	ticker = ''
	try:
		ticker = pricehistory['symbol']
	except:
		pass

	# Determine if level is a support pivot based on five-candle fractal
	def is_support(df, i):
		support = False
		try:
			support =	df['low'][i] <= df['low'][i-1] and \
					df['low'][i] <= df['low'][i+1] and \
					df['low'][i+1] <= df['low'][i+2] and \
					df['low'][i-1] <= df['low'][i-2]

		except Exception as e:
			print('Exception caught: get_keylevels(' + str(ticker) + '): is_support(): ' + str(e) + '. Ignoring level (' + str(df['low'][i]) + ').' )
			return False, []

		return support

	# Determine if level is a resistance pivot based on five-candle fractal
	def is_resistance(df, i):
		resistance = False
		try:
			resistance =	df['high'][i] >= df['high'][i-1] and \
					df['high'][i] >= df['high'][i+1] and \
					df['high'][i+1] >= df['high'][i+2] and \
					df['high'][i-1] >= df['high'][i-2]
		except Exception as e:
			print('Exception caught: get_keylevels(' + str(ticker) + '): is_resistance(): ' + str(e) + '. Ignoring level (' + str(df['high'][i]) + ').' )
			return False, []

		return resistance

	# Reduce noise by eliminating levels that are close to levels that
	#   have already been discovered
	def check_atr_level( lvl=None, atr=1, levels=[] ):
		levels_t = []
		if ( len(levels) > 0 and isinstance(levels[0], tuple) ):
			for i in levels:
				levels_t.append(i[0])

		return np.sum( [abs(lvl - x) < atr for x in levels_t] ) == 0


	# Need to massage the data to ensure matplotlib works
	if ( plot == True ):
		try:
			assert mytimezone
		except:
			mytimezone = timezone("US/Eastern")

		ph = []
		for key in pricehistory['candles']:

			d = {	'Date':		datetime.fromtimestamp(int(key['datetime'])/1000, tz=mytimezone),
				'open':		float( key['open'] ),
				'high':		float( key['high'] ),
				'low':		float( key['low'] ),
				'close':	float( key['close'] ),
				'volume':	float( key['volume'] ),
				'datetime':	int( key['datetime'] ) }

			ph.append(d)

		df = pd.DataFrame(data=ph, columns = ['Date', 'open', 'high', 'low', 'close', 'volume', 'datetime'])
		df = df.loc[:,['Date', 'open', 'high', 'low', 'close', 'volume', 'datetime']]

	else:
		df = pd.DataFrame(data=pricehistory['candles'], columns = ['open', 'high', 'low', 'close', 'volume', 'datetime'])

	# Process all candles and check for five-candle fractal levels, and append them to long_support[] or long_resistance[]
	long_support = []
	long_resistance = []
	plot_support_levels = []
	plot_resistance_levels = []
	for i in range( 2, df.shape[0]-2 ):

		# SUPPORT
		if ( is_support(df, i) ):
			lvl	= float( df['low'][i] )
			dt	= int( df['datetime'][i] )
			if ( filter == False ):
				long_support.append( (lvl, dt) )
				if ( plot == True ):
					plot_support_levels.append( (i, lvl) )

				continue

			# Find the average true range for this particular time period, which we
			#  will pass to check_atr_level() to reduce noise
			#
			# Alternative solution:
			#   atr = np.mean( df['high'] - df['low'] )
			atr = []
			tmp_ph = { 'candles': [], 'ticker': ticker }
			if ( i < atr_period + 1 ):
				for idx in range( 0, atr_period + 1 ):
					tmp_ph['candles'].append( pricehistory['candles'][idx] )

			else:
				for idx in range( 0, i ):
					tmp_ph['candles'].append( pricehistory['candles'][idx] )

			try:
				atr, natr = get_atr(pricehistory=tmp_ph, period=atr_period)

			except Exception as e:
				print('Exception caught: get_keylevels(' + str(ticker) + '): get_atr(): ' + str(e) + '. Falling back to np.mean().')
				atr.append( np.mean(df['high'] - df['low']) )

			# Check if this level is at least one ATR value away from a previously
			#   discovered level
			if ( check_atr_level(lvl, atr[-1], long_support) ):
				long_support.append( (lvl, dt) )
				if ( plot == True ):
					plot_support_levels.append( (i, lvl) )

		# RESISTANCE
		elif ( is_resistance(df, i) ):
			lvl	= float( df['high'][i] )
			dt	= int( df['datetime'][i] )
			if ( filter == False ):
				long_resistance.append( (lvl, dt) )
				if ( plot == True ):
					plot_resistance_levels.append( (i, lvl) )

				continue

			# Find the average true range for this particular time period, which we
			#  will pass to check_atr_level() to reduce noise
			#
			# Alternative solution:
			#   atr = np.mean( df['high'] - df['low'] )
			atr = []
			tmp_ph = { 'candles': [], 'ticker': ticker }
			if ( i < atr_period + 1 ):
				for idx in range( 0, atr_period + 1 ):
					tmp_ph['candles'].append( pricehistory['candles'][idx] )
			else:
				for idx in range( 0, i ):
					tmp_ph['candles'].append( pricehistory['candles'][idx] )

			try:
				atr, natr = get_atr(pricehistory=tmp_ph, period=atr_period)

			except Exception as e:
				print('Exception caught: get_keylevels(' + str(ticker) + '): get_atr(): ' + str(e) + '. Falling back to np.mean().')
				atr.append( np.mean(float(df['high']) - float(df['low'])) )

			# Check if this level is at least one ATR value away from a previously
			#   discovered level
			if ( check_atr_level(lvl, atr[-1], long_resistance) ):
				long_resistance.append( (lvl, dt) )
				if ( plot == True ):
					plot_resistance_levels.append( (i, lvl) )

	if ( plot == True ):
		from mplfinance.original_flavor import candlestick_ohlc
		import matplotlib.dates as mpl_dates
		import matplotlib.pyplot as plt

		plt.rcParams['figure.figsize'] = [12, 7]
		plt.rc('font', size=14)

		df['Date'] = df['Date'].apply(mpl_dates.date2num)

		fig, ax = plt.subplots()
		candlestick_ohlc( ax, df.values, width=0.6, colorup='green', colordown='red', alpha=0.8 )

		date_format = mpl_dates.DateFormatter('%d-%m-%Y')
		ax.xaxis.set_major_formatter(date_format)
		fig.autofmt_xdate()

		fig.tight_layout()

		for level in plot_support_levels:
			plt.hlines(level[1], xmin=df['Date'][level[0]], xmax=max(df['Date']), colors='blue')
		for level in plot_resistance_levels:
			plt.hlines(level[1], xmin=df['Date'][level[0]], xmax=max(df['Date']), colors='red')

		plt.show()


	return long_support, long_resistance


# Calculate the rate of change
def get_roc(pricehistory=None, type='hlc3', period=50, debug=False):

	ticker = ''
	try:
		ticker = pricehistory['symbol']
	except:
		pass

	if ( pricehistory == None ):
		print('Error: get_roc(' + str(ticker) + '): pricehistory is empty', file=sys.stderr)
		return False

	prices = []
	if ( type == 'close' ):
		for key in pricehistory['candles']:
			prices.append(float(key['close']))

	elif ( type == 'high' ):
		for key in pricehistory['candles']:
			prices.append(float(key['high']))

	elif ( type == 'low' ):
		for key in pricehistory['candles']:
			prices.append(float(key['low']))

	elif ( type == 'open' ):
		for key in pricehistory['candles']:
			prices.append(float(key['open']))

	elif ( type == 'volume' ):
		for key in pricehistory['candles']:
			prices.append(float(key['volume']))

	elif ( type == 'hl2' ):
		for key in pricehistory['candles']:
			prices.append( (float(key['high']) + float(key['low'])) / 2 )

	elif ( type == 'hlc3' ):
		for key in pricehistory['candles']:
			prices.append( (float(key['high']) + float(key['low']) + float(key['close'])) / 3 )

	elif ( type == 'ohlc4' ):
		for key in pricehistory['candles']:
			prices.append( (float(key['open']) + float(key['high']) + float(key['low']) + float(key['close'])) / 4 )

	else:
		# Undefined type
		print('Error: get_roc(' + str(ticker) + '): Undefined type "' + str(type) + '"', file=sys.stderr)
		return False

	if ( len(prices) < period ):
		# Something is wrong with the data we got back from tda.get_price_history()
		print('Warning: get_roc(' + str(ticker) + '): len(pricehistory) is less than period - is this a new stock ticker?', file=sys.stderr)

	roc = []
	try:
		prices = np.array( prices )
		roc = ti.roc( prices, period=period )

	except Exception as e:
		print('Error: get_roc(' + str(ticker) + '): unable to calculate rate of change: ' + str(e))
		return False

	# Normalize the size of roc[] to match the input size
	tmp = []
	for i in range(0, period):
		tmp.append(0)
	roc = tmp + list(roc)

	return roc


# John Ehlers' MESA sine wave
def get_mesa_sine(pricehistory=None, type='hl2', period=25, debug=False):

	ticker = ''
	try:
		ticker = pricehistory['symbol']
	except:
		pass

	if ( pricehistory == None ):
		print('Error: get_mesa_sine(' + str(ticker) + '): pricehistory is empty', file=sys.stderr)
		return False

	prices = []
	if ( type == 'close' ):
		for key in pricehistory['candles']:
			prices.append(float(key['close']))

	elif ( type == 'high' ):
		for key in pricehistory['candles']:
			prices.append(float(key['high']))

	elif ( type == 'low' ):
		for key in pricehistory['candles']:
			prices.append(float(key['low']))

	elif ( type == 'open' ):
		for key in pricehistory['candles']:
			prices.append(float(key['open']))

	elif ( type == 'volume' ):
		for key in pricehistory['candles']:
			prices.append(float(key['volume']))

	elif ( type == 'hl2' ):
		for key in pricehistory['candles']:
			prices.append( (float(key['high']) + float(key['low'])) / 2 )

	elif ( type == 'hlc3' ):
		for key in pricehistory['candles']:
			prices.append( (float(key['high']) + float(key['low']) + float(key['close'])) / 3 )

	elif ( type == 'ohlc4' ):
		for key in pricehistory['candles']:
			prices.append( (float(key['open']) + float(key['high']) + float(key['low']) + float(key['close'])) / 4 )

	else:
		# Undefined type
		print('Error: get_mesa_sine(' + str(ticker) + '): Undefined type "' + str(type) + '"', file=sys.stderr)
		return False

	if ( len(prices) < period ):
		# Something is wrong with the data we got back from tda.get_price_history()
		print('Warning: get_mesa_sine(' + str(ticker) + '): len(pricehistory) is less than period - is this a new stock ticker?', file=sys.stderr)


	# MESA sine wave calculations
	import math
	sign = lambda x: math.copysign(1, x)

	sine_out = []
	lead_out = []
	for idx,key in enumerate(pricehistory['candles']):
		try:
			assert idx > period
		except:
			continue

		price		= float(0)
		sine		= float(0)
		lead		= float(0)

		real_part	= 0
		imag_part	= 0
		for i in range(period):
			real_part	= real_part + prices[idx-i] * math.cos( 2 * math.pi * (i+1) / period )
			imag_part	= imag_part + prices[idx-i] * math.sin( 2 * math.pi * (i+1) / period )

		phase1 = 0
		if ( abs(real_part) > 0.001 ):
			phase1 = math.atan( imag_part / real_part )
		else:
			phase1 = ( math.pi / 2 * sign(imag_part) )

		phase2 = phase1
		if ( real_part < 0 ):
			phase2 = phase1 + math.pi

		phase = phase2
		if ( phase2 < 0 ):
			phase = phase2 + 2 * math.pi

		elif ( phase2 > 2 * math.pi ):
			phase = phase2 - 2 * math.pi

		sine	= math.cos( phase )
		lead	= math.cos( phase + math.pi / 4 )

		sine_out.append(sine)
		lead_out.append(lead)

	# Normalize the size of sine_out[] and lead_out[] to match the input size
	tmp = []
	for i in range(0, len(pricehistory['candles']) - len(sine_out) ):
		tmp.append(0)
	sine_out = tmp + list(sine_out)
	lead_out = tmp + list(lead_out)

	return sine_out, lead_out


# John Ehlers's Empirical Mode Decomposition (EMD)
# https://mesasoftware.com/papers/EmpiricalModeDecomposition.pdf
# "If the trend is above the upper threshold the market is in an uptrend. If the trend is
# below the lower threshold the market is in a downtrend. When the trend falls between
# the two threshold levels the market is in a cycle mode."
#
# "The setting of the fraction of the averaged peaks and valleys to be used to
# establish the thresholds is somewhat subjective and can be adjusted to fit your
# trading style. Personally, we prefer to trade in the cycle mode and therefore
# tend to set the thresholds relatively far apart. In this way one can stop swing
# trading when the market is clearly in a trend."
def get_mesa_emd(pricehistory=None, type='hl2', period=20, delta=0.5, fraction=0.1, plot=False, debug=False):

	ticker = ''
	try:
		ticker = pricehistory['symbol']
	except:
		pass

	if ( pricehistory == None ):
		print('Error: get_mesa_emd(' + str(ticker) + '): pricehistory is empty', file=sys.stderr)
		return False

	prices = []
	if ( type == 'close' ):
		for key in pricehistory['candles']:
			prices.append(float(key['close']))

	elif ( type == 'high' ):
		for key in pricehistory['candles']:
			prices.append(float(key['high']))

	elif ( type == 'low' ):
		for key in pricehistory['candles']:
			prices.append(float(key['low']))

	elif ( type == 'open' ):
		for key in pricehistory['candles']:
			prices.append(float(key['open']))

	elif ( type == 'volume' ):
		for key in pricehistory['candles']:
			prices.append(float(key['volume']))

	elif ( type == 'hl2' ):
		for key in pricehistory['candles']:
			prices.append( (float(key['high']) + float(key['low'])) / 2 )

	elif ( type == 'hlc3' ):
		for key in pricehistory['candles']:
			prices.append( (float(key['high']) + float(key['low']) + float(key['close'])) / 3 )

	elif ( type == 'ohlc4' ):
		for key in pricehistory['candles']:
			prices.append( (float(key['open']) + float(key['high']) + float(key['low']) + float(key['close'])) / 4 )

	else:
		# Undefined type
		print('Error: get_mesa_emd(' + str(ticker) + '): Undefined type "' + str(type) + '"', file=sys.stderr)
		return False

	if ( len(prices) < period ):
		# Something is wrong with the data we got back from tda.get_price_history()
		print('Warning: get_mesa_emd(' + str(ticker) + '): len(pricehistory) is less than period - is this a new stock ticker?', file=sys.stderr)

	# EMD calculations
	import math

	def average( data=None, period=0 ):
		mean = 0
		for i in range( -period, 0 ):
			mean += data[i]
		return mean / period

	alpha		= float(0)
	beta		= float(0)
	gamma		= float(0)
	bp		= float(0)
	bp_hist		= []
	mean		= []

	peak		= float(0)
	valley		= float(0)
	avg_peak	= []
	avg_valley	= []
	peak_hist	= []
	valley_hist	= []

	beta		= math.cos(360 / period)
	gamma		= 1 / math.cos( 720 * delta / period )
	alpha		= gamma - math.sqrt(gamma * gamma - 1 )

	# https://www.quantconnect.com/forum/discussion/941/john-ehlers-empirical-mode-decomposition/p1
	# The code from the link above uses math.pi for some reason, which is different from Ehlers's paper
	#beta   = math.cos(2 * math.pi / period)
	#gamma  = 1 / math.cos(4 * math.pi * delta / period)
	#alpha  = gamma - math.sqrt(math.pow(gamma, 2) - 1)

	for idx in range( len(prices) ):
		try:
			assert idx > 1
		except:
			continue

		if ( len(bp_hist) > 1 ):
			bp = 0.5 * (1 - alpha) * (prices[idx] - prices[idx-2]) + beta * (1 + alpha) * bp_hist[-1] - alpha * bp_hist[-2]
		else:
			bp = 0.5 * (1 - alpha) * (prices[idx] - prices[idx-2])

		bp_hist.append(bp)

		if ( len(bp_hist) > period*2-1 ):
			mean.append( average(bp_hist, period*2) )

	# Normalize mean
	tmp = []
	for i in range(0, len(prices) - len(mean)):
		tmp.append(0)
	mean = tmp + list(mean)

	# Calculate the peaks and valleys, and then average them to produce a moving average
	for idx in range( len(bp_hist) ):
		try:
			assert idx > 2
		except:
			continue

		peak = valley = 0
		if ( len(peak_hist) > 1 ):
			peak = peak_hist[-1]
			valley = valley_hist[-1]

		if ( bp_hist[idx-1] > bp_hist[idx] and bp_hist[idx-1] > bp_hist[idx-2] ):
			peak = bp_hist[idx-1]
		elif ( bp_hist[idx-1] < bp_hist[idx] and bp_hist[idx-1] < bp_hist[idx-2] ):
			valley = bp_hist[idx-1]

		peak_hist.append(peak)
		valley_hist.append(valley)

		if ( len(peak_hist) > 50 ):
			avg_peak.append( fraction * average(peak_hist, 50) )
			avg_valley.append( fraction * average(valley_hist, 50) )

	# Normalize avg_peak and avg_valley
	tmp = []
	for i in range(0, len(prices) - len(avg_peak)):
		tmp.append(0)
	avg_peak	= tmp + list(avg_peak)
	avg_valley	= tmp + list(avg_valley)

	# Plot
	if ( plot == True ):
		import matplotlib.pyplot as plt

		plt.title('Empirical Mode Decomposition (' + str(ticker) + ')')
		plt.plot(mean, label='Trend')
		plt.plot(avg_peak, label='Avg_Peak')
		plt.plot(avg_valley, label='Avg_Valley')
		plt.legend(['Trend', 'Avg_Peak', 'Avg_Valley'], loc = 'upper left')
		plt.show()

	# Print comma-delimited data for debugging
	if ( debug == True ):
		try:
			assert mytimezone
		except:
			mytimezone = timezone("US/Eastern")

		dt = []
		for key in pricehistory['candles']:
			tmp = datetime.fromtimestamp(int(key['datetime'])/1000, tz=mytimezone).strftime('%Y-%m-%d %H:%M:%S')
			dt.append(tmp)

		for i in range(len(dt)):
			print(str(dt[i]) + ',' + str(mean[i])  + ',' + str(avg_peak[i])  + ',' + str(avg_valley[i]))


	return mean, avg_peak, avg_valley


<<<<<<< HEAD

# John Ehlers's Fractal Adaptive Moving Average (FRAMA)
#  https://mesasoftware.com/papers/papers/FRAMA.pdf
def get_frama(pricehistory=None, type='hl2', period=20, plot=False, debug=False):
=======
# Fisher Transform
def get_fisher_transform(pricehistory=None, period=20, debug=False):
>>>>>>> f2bf6f4e

	ticker = ''
	try:
		ticker = pricehistory['symbol']
	except:
		pass

	if ( pricehistory == None ):
<<<<<<< HEAD
		print('Error: get_frama(' + str(ticker) + '): pricehistory is empty', file=sys.stderr)
		return False

	prices = []
	if ( type == 'close' ):
		for key in pricehistory['candles']:
			prices.append(float(key['close']))

	elif ( type == 'high' ):
		for key in pricehistory['candles']:
			prices.append(float(key['high']))

	elif ( type == 'low' ):
		for key in pricehistory['candles']:
			prices.append(float(key['low']))

	elif ( type == 'open' ):
		for key in pricehistory['candles']:
			prices.append(float(key['open']))

	elif ( type == 'volume' ):
		for key in pricehistory['candles']:
			prices.append(float(key['volume']))

	elif ( type == 'hl2' ):
		for key in pricehistory['candles']:
			prices.append( (float(key['high']) + float(key['low'])) / 2 )

	elif ( type == 'hlc3' ):
		for key in pricehistory['candles']:
			prices.append( (float(key['high']) + float(key['low']) + float(key['close'])) / 3 )

	elif ( type == 'ohlc4' ):
		for key in pricehistory['candles']:
			prices.append( (float(key['open']) + float(key['high']) + float(key['low']) + float(key['close'])) / 4 )

	else:
		# Undefined type
		print('Error: get_frama(' + str(ticker) + '): Undefined type "' + str(type) + '"', file=sys.stderr)
		return False

	if ( len(prices) < period ):
		# Something is wrong with the data we got back from tda.get_price_history()
		print('Warning: get_frama(' + str(ticker) + '): len(pricehistory) is less than period - is this a new stock ticker?', file=sys.stderr)


	# Calculate the Fractal Adaptive MA
	prices = np.array( prices )
	frama = []
	for i in range( 0, len(prices) ):

		# Use prices[i] for the first few iterations
		if ( i < period * 2 ):
			frama.append( prices[i] )
			continue

		# Split the input into two arrays
		b1 = prices[i - (2 * period):1 - period]
		b2 = prices[i - period:i]

		# N1
		H1 = np.max(b1)
		L1 = np.min(b1)
		N1 = (H1 - L1) / period

		# N2
		H2 = np.max(b2)
		L2 = np.min(b2)
		N2 = (H2 - L2) / period

		# N3
		H  = np.max([H1, H2])
		L  = np.min([L1, L2])
		N3 = (H - L) / (2 * period)

		# Calculate fractal dimension
		dimen = 0
		if ( N1 > 0 and N2 > 0 and N3 > 0 ):
			dimen = ( np.log(N1 + N2) - np.log(N3) ) / np.log(2)

		# Calculate lowpass filter factor
		alpha = np.exp( -4.6 * (dimen - 1) )
		if ( alpha < 0.01 ):
			alpha = 0.01
		elif ( alpha > 1 ):
			alpha = 1

		# Finally, filter the input data
		frama.append( alpha * prices[i] + (1 - alpha) * frama[-1] )

	# Plot
	if ( plot == True ):
		import matplotlib.pyplot as plt

		plt.title('Fractal Adaptive Moving Average (' + str(ticker) + ')')
		plt.plot(prices, color='k', label='Prices')
		plt.plot(frama, color='y', alpha=0.5, Label='FRAMA')
		plt.legend(['Prices', 'FRAMA'], loc = 'upper left')
		plt.show()

	return frama
=======
		print('Error: get_fisher_transform(' + str(ticker) + '): pricehistory is empty', file=sys.stderr)
		return False, []

	# Fisher transform takes two arrays that contain the high and low prices
	high_p	= []
	low_p	= []
	for key in pricehistory['candles']:
		high_p.append( float(key['high']) )
		low_p.append( float(key['low']) )

	if ( len(high_p) < period ):
		# Something is wrong with the data we got back from tda.get_price_history()
		print('Warning: get_fisher_transform(' + str(ticker) + '): len(pricehistory[candles]) is less than period - is this a new stock ticker?', file=sys.stderr)
		return [], []

	# Calculate the Fisher transform
	fisher		= []
	fisher_signal	= []
	try:
		high_p	= np.array( high_p )
		low_p	= np.array( low_p )

		fisher, fisher_signal = ti.fisher(high_p, low_p, period)

	except Exception as e:
		print('Error: get_fisher_transform(' + str(ticker) + '): unable to calculate fisher transform: ' + str(e))
		return False, []

	# Normalize the size of returned arrays[] to match the input size
	tmp = []
	for i in range(0, len(pricehistory['candles']) - len(fisher)):
		tmp.append(0)
	fisher		= tmp + list(fisher)
	fisher_signal	= tmp + list(fisher_signal)

	return fisher, fisher_signal


# Fisher transform based on John Ehlers's EasyLanguage code
#  https://www.mesasoftware.com/papers/UsingTheFisherTransform.pdf
#
# MaxH = Highest(Price, Len);
# MinL = Lowest(Price, Len);
# Value1 = .33*2*((Price - MinL)/(MaxH - MinL) - .5) + .67*Value1[1];
# If Value1 > .99 then Value1 = .999;
# If Value1 < -.99 then Value1 = -.999;
# Fish = .5*Log((1 + Value1)/(1 - Value1)) + .5*Fish[1];
#
# Hey, it turns out this code produces the exact same output as the function
#  above, get_fisher_transform(). I didn't know that, I thought Ehlers was
#  doing something a bit different so wasted some time rewriting it based on
#  his paper, lol.
def get_mesa_fisher_transform(pricehistory=None, period=20, debug=False):

	ticker = ''
	try:
		ticker = pricehistory['symbol']
	except:
		pass

	if ( pricehistory == None ):
		print('Error: get_fisher_transform(' + str(ticker) + '): pricehistory is empty', file=sys.stderr)
		return False, []

	# Calculate the Fisher transform
	import math

	n_val		= []
	fisher		= []
	fisher_signal	= []
	for idx,key in enumerate(pricehistory['candles']):
		try:
			assert idx > period - 1
		except:
			continue

		if ( len(fisher) == 0 ):
			n_val.append(1)
			fisher.append(1)
			continue

		high_p	= 0
		low_p	= 0
		hl2	= []
		for i in range(idx, idx-period, -1):
			hl2.append( (pricehistory['candles'][i]['high'] + pricehistory['candles'][i]['low']) / 2 )

		high_p	= max(hl2)
		low_p	= min(hl2)
		cur_hl2	= ( pricehistory['candles'][idx]['high'] + pricehistory['candles'][idx]['low'] ) / 2

		n_val.append( 0.33 * 2 * ( (cur_hl2 - low_p)/(high_p - low_p) - 0.5 ) + 0.67 * n_val[-1] )

		if ( n_val[-1] > 0.99 ):
			n_val[-1] = 0.999
		elif ( n_val[-1] < -0.99 ):
			n_val[-1] = -0.999

		fisher.append( 0.5 * math.log( (1 + n_val[-1])/(1 - n_val[-1]) ) + 0.5 * fisher[-1] )

	for i in range(len(fisher)):
		if ( i == 0 ):
			continue

		fisher_signal.append(fisher[i-1])


	# Normalize the size of returned arrays[] to match the input size
	tmp = []
	for i in range(0, len(pricehistory['candles']) - len(fisher)):
		tmp.append(0)
	fisher = tmp + list(fisher)

	tmp = []
	for i in range(0, len(pricehistory['candles']) - len(fisher_signal)):
		tmp.append(0)
	fisher_signal = tmp + list(fisher_signal)


	return fisher, fisher_signal
>>>>>>> f2bf6f4e

<|MERGE_RESOLUTION|>--- conflicted
+++ resolved
@@ -2158,15 +2158,9 @@
 	return mean, avg_peak, avg_valley
 
 
-<<<<<<< HEAD
-
 # John Ehlers's Fractal Adaptive Moving Average (FRAMA)
 #  https://mesasoftware.com/papers/papers/FRAMA.pdf
 def get_frama(pricehistory=None, type='hl2', period=20, plot=False, debug=False):
-=======
-# Fisher Transform
-def get_fisher_transform(pricehistory=None, period=20, debug=False):
->>>>>>> f2bf6f4e
 
 	ticker = ''
 	try:
@@ -2175,7 +2169,6 @@
 		pass
 
 	if ( pricehistory == None ):
-<<<<<<< HEAD
 		print('Error: get_frama(' + str(ticker) + '): pricehistory is empty', file=sys.stderr)
 		return False
 
@@ -2277,7 +2270,18 @@
 		plt.show()
 
 	return frama
-=======
+
+
+# Fisher Transform
+def get_fisher_transform(pricehistory=None, period=20, debug=False):
+
+	ticker = ''
+	try:
+		ticker = pricehistory['symbol']
+	except:
+		pass
+
+	if ( pricehistory == None ):
 		print('Error: get_fisher_transform(' + str(ticker) + '): pricehistory is empty', file=sys.stderr)
 		return False, []
 
@@ -2398,5 +2402,4 @@
 
 
 	return fisher, fisher_signal
->>>>>>> f2bf6f4e
-
+
